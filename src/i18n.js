import i18next from 'i18next';
import { initReactI18next } from 'react-i18next';
const { app } = require('electron').remote || require('@electron/remote');

const resources = {
  de: {
    translation: {
      // UI Texte
      tracking: "Aufzeichnung",
      paused: "Pausiert",
      totalTime: "Gesamtzeit",
      activeTime: "Aktive Zeit",
      inactiveTime: "Inaktive Zeit",
      mockData: "Beispieldaten",
      mockDataMode: "Beispieldaten Modus",
      previousDay: "Vorheriger Tag",
      nextDay: "Nächster Tag",
      aggregationInterval: "Aggregationsintervall",
      pauseTracking: "Aufzeichnung pausieren",
      startTracking: "Aufzeichnung starten",
      trackingActivities: "Aktivitäten werden aufgezeichnet",
      
      // Einstellungen
      settings: "Einstellungen",
      activityStoreLocation: "Speicherort für Aktivitätsdaten",
      defaultPath: "Standard",
      changePath: "Ändern...",
      resetToDefault: "Zurücksetzen",
      activityStoreDescription: "Du kannst den Speicherort der Aktivitätsdatei ändern. Dies ist nützlich, wenn du einen Cloud-synchronisierten Ordner (z.B. Dropbox, Google Drive) verwenden möchtest.",
<<<<<<< HEAD
=======
      autoLaunch: "Autostart",
      autoLaunchEnabled: "Chronflow beim Systemstart automatisch starten",
      autoLaunchDescription: "Wenn aktiviert, wird Chronflow automatisch gestartet, wenn du deinen Computer einschaltest.",
      errorChangingAutoLaunchSetting: "Fehler beim Ändern der Autostart-Einstellung",
>>>>>>> 07e5020b
      betaReleases: "Beta-Versionen",
      participateInBeta: "An Beta-Tests teilnehmen",
      betaDescription: "Wenn aktiviert, erhältst du frühzeitig Zugang zu neuen Funktionen, solltest aber mit möglichen Bugs rechnen.",
      loading: "Wird geladen...",
      close: "Schließen",
      fileExistsTitle: "Datei existiert bereits",
      fileExistsMessage: "Am Zielort existiert bereits eine Aktivitätsdatei. Möchtest du diese vorhandene Datei verwenden? Deine aktuellen Daten werden dann nicht übernommen.",
      useExistingFile: "Vorhandene Datei verwenden",
      cancel: "Abbrechen",
      errorLoadingSettings: "Fehler beim Laden der Einstellungen",
      errorChangingPath: "Fehler beim Ändern des Speicherorts",
      errorUsingExistingFile: "Fehler beim Verwenden der vorhandenen Datei",
      errorChangingBetaSetting: "Fehler beim Ändern der Beta-Einstellung",
      
      // Zeitformate
      timeFormats: {
        today: "Heute",
        yesterday: "Gestern",
        fullDate: "{{date, date}}",
        time: "{{time, time}}",
        duration: "{{hours}}h {{minutes}}m"
      }
    }
  },
  en: {
    translation: {
      // UI Texts
      tracking: "Tracking",
      paused: "Paused",
      totalTime: "Total Time",
      activeTime: "Active Time",
      inactiveTime: "Inactive Time",
      mockData: "Sample Data",
      mockDataMode: "Sample Data Mode",
      previousDay: "Previous Day",
      nextDay: "Next Day",
      aggregationInterval: "Aggregation Interval",
      pauseTracking: "Pause Tracking",
      startTracking: "Start Tracking",
      trackingActivities: "Recording activities",
      
      // Settings
      settings: "Settings",
      activityStoreLocation: "Activity Data Location",
      defaultPath: "Default",
      changePath: "Change...",
      resetToDefault: "Reset",
      activityStoreDescription: "You can change the location where activity data is stored. This is useful if you want to use a cloud-synced folder (e.g., Dropbox, Google Drive).",
<<<<<<< HEAD
=======
      autoLaunch: "Auto-Launch",
      autoLaunchEnabled: "Start Chronflow automatically at system startup",
      autoLaunchDescription: "When enabled, Chronflow will automatically start when you turn on your computer.",
      errorChangingAutoLaunchSetting: "Error changing auto-launch setting",
>>>>>>> 07e5020b
      betaReleases: "Beta Versions",
      participateInBeta: "Participate in Beta Testing",
      betaDescription: "When enabled, you'll get early access to new features, but might experience bugs.",
      loading: "Loading...",
      close: "Close",
      fileExistsTitle: "File Already Exists",
      fileExistsMessage: "An activity file already exists at the selected location. Do you want to use this existing file? Your current data won't be transferred.",
      useExistingFile: "Use Existing File",
      cancel: "Cancel",
      errorLoadingSettings: "Error loading settings",
      errorChangingPath: "Error changing storage location",
      errorUsingExistingFile: "Error using existing file",
      errorChangingBetaSetting: "Error changing beta setting",
      
      // Time formats
      timeFormats: {
        today: "Today",
        yesterday: "Yesterday",
        fullDate: "{{date, date}}",
        time: "{{time, time}}",
        duration: "{{hours}}h {{minutes}}m"
      }
    }
  }
};

// Get system language from Electron
const getSystemLanguage = () => {
  try {
    // Try to get language from Electron app
    const appLanguage = app.getLocale();
    return appLanguage.split('-')[0];
  } catch (error) {
    // Fallback to navigator.language
    return navigator.language.split('-')[0];
  }
};

i18next
  .use(initReactI18next)
  .init({
    resources,
    lng: getSystemLanguage(),
    fallbackLng: 'en',
    interpolation: {
      format: function(value, format, lng) {
        if (format === 'date') {
          return new Intl.DateTimeFormat(lng, {
            weekday: 'long',
            year: 'numeric',
            month: 'long',
            day: 'numeric'
          }).format(value);
        }
        if (format === 'time') {
          return new Intl.DateTimeFormat(lng, {
            hour: '2-digit',
            minute: '2-digit',
            hour12: lng === 'en'
          }).format(value);
        }
        return value;
      }
    }
  });

export default i18next; <|MERGE_RESOLUTION|>--- conflicted
+++ resolved
@@ -27,13 +27,10 @@
       changePath: "Ändern...",
       resetToDefault: "Zurücksetzen",
       activityStoreDescription: "Du kannst den Speicherort der Aktivitätsdatei ändern. Dies ist nützlich, wenn du einen Cloud-synchronisierten Ordner (z.B. Dropbox, Google Drive) verwenden möchtest.",
-<<<<<<< HEAD
-=======
       autoLaunch: "Autostart",
       autoLaunchEnabled: "Chronflow beim Systemstart automatisch starten",
       autoLaunchDescription: "Wenn aktiviert, wird Chronflow automatisch gestartet, wenn du deinen Computer einschaltest.",
       errorChangingAutoLaunchSetting: "Fehler beim Ändern der Autostart-Einstellung",
->>>>>>> 07e5020b
       betaReleases: "Beta-Versionen",
       participateInBeta: "An Beta-Tests teilnehmen",
       betaDescription: "Wenn aktiviert, erhältst du frühzeitig Zugang zu neuen Funktionen, solltest aber mit möglichen Bugs rechnen.",
@@ -82,13 +79,10 @@
       changePath: "Change...",
       resetToDefault: "Reset",
       activityStoreDescription: "You can change the location where activity data is stored. This is useful if you want to use a cloud-synced folder (e.g., Dropbox, Google Drive).",
-<<<<<<< HEAD
-=======
       autoLaunch: "Auto-Launch",
       autoLaunchEnabled: "Start Chronflow automatically at system startup",
       autoLaunchDescription: "When enabled, Chronflow will automatically start when you turn on your computer.",
       errorChangingAutoLaunchSetting: "Error changing auto-launch setting",
->>>>>>> 07e5020b
       betaReleases: "Beta Versions",
       participateInBeta: "Participate in Beta Testing",
       betaDescription: "When enabled, you'll get early access to new features, but might experience bugs.",
